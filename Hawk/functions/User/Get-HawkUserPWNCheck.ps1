﻿Function Get-HawkUserPWNCheck {
<<<<<<< HEAD
<#
.SYNOPSIS
    Checks an email address against haveibeenpwned.com
.DESCRIPTION
    Checks a single email address against HaveIBeenPwned. An API key is required and can be obtained from https://haveibeenpwned.com/API/Key for $3.50 a month.
    This script will prompt for the key if $hibpkey is not set as a variable.
.PARAMETER EmailAddress
    Accepts since EMail address or array of Email address strings.
    DOES NOT Accept an array of objects (it will end up checked the UPN and not the email address)
.OUTPUTS
    File: Have_I_Been_Pwned.txt
    Path: \<user>
    Description: Information returned from the pwned database
.EXAMPLE
    Get-HawkUserPWNCheck -EmailAddress user@company.com

    Returns the pwn state of the email address provided
#>

    param(
        [string[]]$EmailAddress
        )

    # if there is no value of hibpkey then we need to get it from the user
    BEGIN {if ($null -eq $hibpkey) {

        Write-Host -ForegroundColor Green "

        HaveIBeenPwned.com now requires an API access key to gather Stats with from their API.

        Please purchase an API key for `$3.95 a month from get a Free access key from https://haveibeenpwned.com/API/Key and provide it below.
=======
    <#
    .SYNOPSIS
        Checks an email address against haveibeenpwned.com
    .DESCRIPTION
        Checks a single email address against HaveIBeenPwned. An API key is required and can be obtained from https://haveibeenpwned.com/API/Key for $3.50 a month.
        This script will prompt for the key if $hibpkey is not set as a variable.
    .PARAMETER Email
        Accepts since EMail address or array of Email address strings.
        DOES NOT Accept an array of objects (it will end up checked the UPN and not the email address)
    .OUTPUTS
        File: Have_I_Been_Pwned.txt
        Path: \<user>
        Description: Information returned from the pwned database
    .EXAMPLE
        Start-HawkUserPWNCheck -Email user@company.com

        Returns the pwn state of the email address provided
    #>
    param([array]$Email)

    if ($null -eq $hibpkey) {
        Write-Information "
        HaveIBeenPwned.com now requires an API access key to gather Stats with from their API.
        Please purchase an API key for $3.50 a month from get a Free access key from https://haveibeenpwned.com/API/Key and provide it below.
        " -InformationAction Continue
>>>>>>> 2208dfe8

        $hibpkey = Read-Host "haveibeenpwned.com apikey"
        }
    }#End of BEGIN block

<<<<<<< HEAD
    # Verify our UPN input
    PROCESS {[array]$UserArray = Test-UserObject -ToTest $EmailAddress
    $headers=@{'hibp-api-key' = $hibpkey}
=======
    [array]$UserArray = Test-UserObject -ToTest $Email
    $headers = @{ 'hibp-api-key' = $hibpkey }
>>>>>>> 2208dfe8

    foreach ($Object in $UserArray) {
        $User = [string]$Object.UserPrincipalName
        $uriEncodeEmail = [uri]::EscapeDataString($User)

<<<<<<< HEAD
        [string]$User = $Object.UserPrincipalName

        # Convert the email to URL encoding
        $uriEncodeEmail = [uri]::EscapeDataString($($user))

        # Build and invoke the URL
        $InvokeURL = 'https://haveibeenpwned.com/api/v3/breachedaccount/' + $uriEncodeEmail + '?truncateResponse=false'
        $Error.clear()
        #Will catch the error if the email is not found. 404 error means that the email is not found in the database.
        #https://haveibeenpwned.com/API/v3#ResponseCodes contains the response codes for the API
        try {
            $Result = Invoke-WebRequest -Uri $InvokeURL -Headers $headers -userAgent 'Hawk' -ErrorAction Stop
        }
        catch {
            $StatusCode = $_.Exception.Response.StatusCode
            $ErrorMessage = $_.Exception.Message
            switch ($StatusCode) {
                NotFound{
                    write-host "Email Provided Not Found in Pwned Database"
                    return
                }
                Unauthorized{
                    write-host "Unauthorised Access - API key provided is not valid or has expired"
                    return
                }
                Default {
                    write-host $ErrorMessage
=======
        $InvokeURL = 'https://haveibeenpwned.com/api/v3/breachedaccount/' + $uriEncodeEmail + '?truncateResponse=false'
        $Error.Clear()

        try {
            $Result = Invoke-WebRequest $InvokeURL -Headers $headers -UserAgent 'Hawk' -ErrorAction Stop
        }
        catch {
            switch ($Error[0].Exception.Response.StatusCode) {
                NotFound {
                    Write-Output "Email Not Found to be Pwned"
                    return
                }
                Default {
                    Write-Error "[ERROR] - Failure to retrieve pwned status"
                    Write-Output $Error
>>>>>>> 2208dfe8
                    return
                }
            }
        }

<<<<<<< HEAD
        # Convert the result into a PS custgom object
        $Pwned = $Result.content | ConvertFrom-Json

        # Output the value
        Out-LogFile ("Email Address found in " + $pwned.count)
        $Pwned | Out-MultipleFileType -FilePreFix "Have_I_Been_Pwned" -user $user -txt
=======
        $Pwned = $Result.Content | ConvertFrom-Json
        Out-LogFile ("Email Address found in " + $Pwned.Count) -Notice
        $Pwned | Out-MultipleFileType -FilePrefix "Have_I_Been_Pwned" -User $User -Txt
>>>>>>> 2208dfe8


        }
    }#End of PROCESS block
    END {
        Start-Sleep -Milliseconds 1500
    }#End of END block
}<|MERGE_RESOLUTION|>--- conflicted
+++ resolved
@@ -1,5 +1,4 @@
 ﻿Function Get-HawkUserPWNCheck {
-<<<<<<< HEAD
 <#
 .SYNOPSIS
     Checks an email address against haveibeenpwned.com
@@ -31,52 +30,16 @@
         HaveIBeenPwned.com now requires an API access key to gather Stats with from their API.
 
         Please purchase an API key for `$3.95 a month from get a Free access key from https://haveibeenpwned.com/API/Key and provide it below.
-=======
-    <#
-    .SYNOPSIS
-        Checks an email address against haveibeenpwned.com
-    .DESCRIPTION
-        Checks a single email address against HaveIBeenPwned. An API key is required and can be obtained from https://haveibeenpwned.com/API/Key for $3.50 a month.
-        This script will prompt for the key if $hibpkey is not set as a variable.
-    .PARAMETER Email
-        Accepts since EMail address or array of Email address strings.
-        DOES NOT Accept an array of objects (it will end up checked the UPN and not the email address)
-    .OUTPUTS
-        File: Have_I_Been_Pwned.txt
-        Path: \<user>
-        Description: Information returned from the pwned database
-    .EXAMPLE
-        Start-HawkUserPWNCheck -Email user@company.com
-
-        Returns the pwn state of the email address provided
-    #>
-    param([array]$Email)
-
-    if ($null -eq $hibpkey) {
-        Write-Information "
-        HaveIBeenPwned.com now requires an API access key to gather Stats with from their API.
-        Please purchase an API key for $3.50 a month from get a Free access key from https://haveibeenpwned.com/API/Key and provide it below.
-        " -InformationAction Continue
->>>>>>> 2208dfe8
-
         $hibpkey = Read-Host "haveibeenpwned.com apikey"
         }
     }#End of BEGIN block
-
-<<<<<<< HEAD
     # Verify our UPN input
     PROCESS {[array]$UserArray = Test-UserObject -ToTest $EmailAddress
     $headers=@{'hibp-api-key' = $hibpkey}
-=======
-    [array]$UserArray = Test-UserObject -ToTest $Email
-    $headers = @{ 'hibp-api-key' = $hibpkey }
->>>>>>> 2208dfe8
 
     foreach ($Object in $UserArray) {
         $User = [string]$Object.UserPrincipalName
         $uriEncodeEmail = [uri]::EscapeDataString($User)
-
-<<<<<<< HEAD
         [string]$User = $Object.UserPrincipalName
 
         # Convert the email to URL encoding
@@ -104,41 +67,17 @@
                 }
                 Default {
                     write-host $ErrorMessage
-=======
-        $InvokeURL = 'https://haveibeenpwned.com/api/v3/breachedaccount/' + $uriEncodeEmail + '?truncateResponse=false'
-        $Error.Clear()
-
-        try {
-            $Result = Invoke-WebRequest $InvokeURL -Headers $headers -UserAgent 'Hawk' -ErrorAction Stop
-        }
-        catch {
-            switch ($Error[0].Exception.Response.StatusCode) {
-                NotFound {
-                    Write-Output "Email Not Found to be Pwned"
-                    return
-                }
-                Default {
-                    Write-Error "[ERROR] - Failure to retrieve pwned status"
-                    Write-Output $Error
->>>>>>> 2208dfe8
                     return
                 }
             }
         }
 
-<<<<<<< HEAD
         # Convert the result into a PS custgom object
         $Pwned = $Result.content | ConvertFrom-Json
 
         # Output the value
         Out-LogFile ("Email Address found in " + $pwned.count)
         $Pwned | Out-MultipleFileType -FilePreFix "Have_I_Been_Pwned" -user $user -txt
-=======
-        $Pwned = $Result.Content | ConvertFrom-Json
-        Out-LogFile ("Email Address found in " + $Pwned.Count) -Notice
-        $Pwned | Out-MultipleFileType -FilePrefix "Have_I_Been_Pwned" -User $User -Txt
->>>>>>> 2208dfe8
-
 
         }
     }#End of PROCESS block
