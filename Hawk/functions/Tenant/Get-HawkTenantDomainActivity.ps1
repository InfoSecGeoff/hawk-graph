--- conflicted
+++ resolved
@@ -77,8 +77,7 @@
 			}
 		}
 
-<<<<<<< HEAD
-	$report = $log1  | Select-Object -Property Id,
+  $report = $log1  | Select-Object -Property Id,
 			Operation,
 			ResultStatus,
 			Workload,
@@ -86,8 +85,6 @@
 			@{Name='Domain';Expression={$result1[1]}},
 			@{Name='User Agent String';Expression={$result2[3]}}
 	$report | Out-MultipleFileType -fileprefix "Domain_Changes_Audit" -csv -json -append
-=======
->>>>>>> b121268b
 	}
 
 END{
