﻿# Search for any changes made to RBAC in the search window and report them
Function Get-HawkTenantDomainActivity {
<#
.SYNOPSIS
	Looks for any changes made to M365 Domains. Permissions required to make the changes that thsi function is
	looking for is "Domain Name Administrator" or "Global Administrator
.DESCRIPTION
	Searches the EXO Audit logs for the following commands being run.
	Set-AccpetedDomain
	Add-FederatedDomain
	New-AcceptedDomain
	Update Domain
	Add Verified Domain
	Add Unverified Domain
	.OUTPUTS

	File: Domain_Activity_Changes.csv
	Path: \
	Description: All Domain activity actions

	File: Domain_Activity_Changes.xml
	Path: \XML
	Description: All Domain configuration actions
.EXAMPLE
	Get-HawkTenantDomainActivity

	Searches for all Domain configuration actions
#>
	BEGIN{
		Test-EXOConnection
		Send-AIEvent -Event "CmdRun"
		Out-LogFile "Gathering any changes to Domain configuration settings" -action
	}
	PROCESS{
		# Search UAL audit logs for any Domain configuration changes
		$DomainConfigurationEvents = Get-AllUnifiedAuditLogEntry -UnifiedSearch ("Search-UnifiedAuditLog -RecordType 'AzureActiveDirectory' -Operations 'Set-AcceptedDomain','Add-FederatedDomain','Update Domain','Add verified domain', 'Add unverified domain', 'remove unverified domain'")
		# If null we found no changes to nothing to do here
			if ($null -eq $DomainConfigurationEvents){
			Out-LogFile "No Domain configuration changes found."
		}
		# If not null then we must have found some events so flag them
		else{
			Out-LogFile "Domain configuration changes found." -Notice
			Out-LogFile "Please review these Domain_Changes_Audit to ensure any changes are legitimate." -Notice

			# Go thru each even and prepare it to output to CSV
			Foreach ($event in $DomainConfigurationEvents){
				$log1 = $event.auditdata | ConvertFrom-Json
				$domainarray = $log1.ModifiedProperties
				$useragentarray = $log1.ExtendedProperties
				if ($domainarray){
					$result1 = ($log1.ModifiedProperties.NewValue).Split('"')
					$Domain = $result1[1]<# Action to perform if the condition is true #>
				}
				else {
					$Domain = "No Domain Value Found"
				}
				if ($useragentarray){
					$result2 = ($log1.ExtendedProperties.Value).Split('"')
					$UserAgentString = $result2[3]
				}
				else {
					$UserAgentString = "No User Agent String Found"
				}
			$newlog = $log1  | Select-Object -Property CreationTime,
				Id,
				Workload,
				Operation,
				ResultStatus,
				UserID,
				@{Name='Domain';Expression={$Domain}},
        		@{Name='User Agent String';Expression={$UserAgentString}},
				@{Name='Target';Expression={($_.Target.ID)}}
			$newlog | Out-MultipleFileType -fileprefix "Domain_Changes_Audit" -csv -append
			}
		}
<<<<<<< HEAD
=======

  $report = $log1  | Select-Object -Property Id,
			Operation,
			ResultStatus,
			Workload,
			UserID,
			@{Name='Domain';Expression={$result1[1]}},
			@{Name='User Agent String';Expression={$result2[3]}}
	$report | Out-MultipleFileType -fileprefix "Domain_Changes_Audit" -csv -json -append
>>>>>>> d25ae974
	}
END{
	Out-LogFile "Completed gathering Domain configuration changes"
}
}#End Function Get-HawkTenantDomainActivity<|MERGE_RESOLUTION|>--- conflicted
+++ resolved
@@ -74,8 +74,6 @@
 			$newlog | Out-MultipleFileType -fileprefix "Domain_Changes_Audit" -csv -append
 			}
 		}
-<<<<<<< HEAD
-=======
 
   $report = $log1  | Select-Object -Property Id,
 			Operation,
@@ -85,7 +83,6 @@
 			@{Name='Domain';Expression={$result1[1]}},
 			@{Name='User Agent String';Expression={$result2[3]}}
 	$report | Out-MultipleFileType -fileprefix "Domain_Changes_Audit" -csv -json -append
->>>>>>> d25ae974
 	}
 END{
 	Out-LogFile "Completed gathering Domain configuration changes"
