﻿Function Initialize-HawkGlobalObject {
    <#
    .SYNOPSIS
        Create global variable $Hawk for use by all Hawk cmdlets.
    .DESCRIPTION
        Creates the global variable $Hawk and populates it with information needed by the other Hawk cmdlets.

        * Checks for latest version of the Hawk module
        * Creates path for output files
        * Records target start and end dates for searches (in UTC)
    .PARAMETER Force
        Switch to force the function to run and allow the variable to be recreated
    .PARAMETER SkipUpdate
        Skips checking for the latest version of the Hawk Module
    .PARAMETER DaysToLookBack
        Defines the # of days to look back in the availible logs.
        Valid values are 1-90
    .PARAMETER StartDate
        First day that data will be retrieved (in UTC)
    .PARAMETER EndDate
        Last day that data will be retrieved (in UTC)
    .PARAMETER FilePath
        Provide an output file path.
    .OUTPUTS
        Creates the $Hawk global variable and populates it with a custom PS object with the following properties

        Property Name	Contents
        ==========		==========
        FilePath		Path to output files
        DaysToLookBack	Number of day back in time we are searching
        StartDate		Calculated start date for searches based on DaysToLookBack (UTC)
        EndDate			One day in the future (UTC)
        WhenCreated		Date and time that the variable was created (UTC)
    .EXAMPLE
        Initialize-HawkGlobalObject -Force

        This Command will force the creation of a new $Hawk variable even if one already exists.
    #>
    [CmdletBinding()]
    param
    (
        [switch]$Force,
        [switch]$SkipUpdate,
        [DateTime]$StartDate,
        [DateTime]$EndDate,
        [string]$FilePath
    )


    if ($Force) {
        Remove-Variable -Name Hawk -Scope Global -ErrorAction SilentlyContinue 
    }

    # Check for incomplete/interrupted initialization and force a fresh start
    if ($null -ne (Get-Variable -Name Hawk -ErrorAction SilentlyContinue)) {
        if (Test-HawkGlobalObject) {
            Remove-Variable -Name Hawk -Scope Global -ErrorAction SilentlyContinue
            
            # Remove other related global variables that might exist
            Remove-Variable -Name IPlocationCache -Scope Global -ErrorAction SilentlyContinue
            Remove-Variable -Name MSFTIPList -Scope Global -ErrorAction SilentlyContinue
        }
    }

    Function Test-LoggingPath {
        param([string]$PathToTest)
        
        # Get the current timestamp in the format yyyy-MM-dd HH:mm:ssZ
        $timestamp = (Get-Date).ToUniversalTime().ToString("yyyy-MM-dd HH:mm:ss'Z'")
    
        # First test if the path we were given exists
        if (Test-Path $PathToTest) {
            # If the path exists verify that it is a folder
            if ((Get-Item $PathToTest).PSIsContainer -eq $true) {
                Return $true
            }
            # If it is not a folder return false and write an error
            else {
                Write-Information "[$timestamp] - [ERROR]  - Path provided $PathToTest was not found to be a folder."
                Return $false
            }
        }
        # If it doesn't exist then return false and write an error
        else {
            Write-Information "[$timestamp] - [ERROR]  - Directory $PathToTest Not Found"
            Return $false
        }
    }
    
    Function New-LoggingFolder {
        [CmdletBinding(SupportsShouldProcess)]
        param([string]$RootPath)
<<<<<<< HEAD
    
        # Get the current timestamp in the format yyyy-MM-dd HH:mm:ssZ
        $timestamp = (Get-Date).ToUniversalTime().ToString("yyyy-MM-dd HH:mm:ss'Z'")
    
        try {
            # Test Graph connection first to see if we're already connected
            try {
                $null = Get-MgOrganization -ErrorAction Stop
                Write-Information "[$timestamp] - [INFO]   - Already connected to Microsoft Graph"
            }
            catch {
                # Only show connecting message if we actually need to connect
                Write-Information "[$timestamp] - [ACTION] - Connecting to Microsoft Graph"
                $null = Test-GraphConnection
                Write-Information "[$timestamp] - [INFO]   - Connected to Microsoft Graph Successfully"
            }
    
            # Get tenant name 
            $TenantName = (Get-MGDomain -ErrorAction Stop | Where-Object { $_.isDefault }).ID
            [string]$FolderID = "Hawk_" + $TenantName.Substring(0, $TenantName.IndexOf('.')) + "_" + (Get-Date).ToUniversalTime().ToString("yyyyMMdd_HHmmss")
    
            $FullOutputPath = Join-Path $RootPath $FolderID
    
            if (Test-Path $FullOutputPath) {
                Write-Information "[$timestamp] - [ERROR]  - Path $FullOutputPath already exists"
            }
            else {
                Write-Information "[$timestamp] - [ACTION] - Creating subfolder $FullOutputPath"
                $null = New-Item $FullOutputPath -ItemType Directory -ErrorAction Stop
            }
    
            Return $FullOutputPath
=======

        # Create a folder ID based on UTC date
        [string]$TenantName = (Get-MGDomain | Where-Object { $_.isDefault }).ID
        [string]$FolderID = "Hawk_" + $TenantName.Substring(0, $TenantName.IndexOf('.')) + "_" + (Get-Date).ToUniversalTime().ToString("yyyyMMdd_HHmm")

        # Add that ID to the given path
        $FullOutputPath = Join-Path $RootPath $FolderID

        # Just in case we run this twice in a min lets not throw an error
        if (Test-Path $FullOutputPath) {
            Write-Information "Path Exists"
>>>>>>> 71bdea2d
        }
        catch {
            # If it fails at any point, display an error message
            Write-Error "[$timestamp] - [ERROR]  - Failed to create logging folder: $_"
        }
    }
    
    Function Set-LoggingPath {
        [CmdletBinding(SupportsShouldProcess)]
        param ([string]$Path)
    
        # Get the current timestamp in the format yyyy-MM-dd HH:mm:ssZ
        $timestamp = (Get-Date).ToUniversalTime().ToString("yyyy-MM-dd HH:mm:ss'Z'")
    
        # If no value for Path is provided, prompt and gather from the user
        if ([string]::IsNullOrEmpty($Path)) {
            # Setup a while loop to get a valid path
            Do {
                # Ask the user for the output path
                [string]$UserPath = (Read-Host "[$timestamp] - [PROMPT] - Please provide an output directory").Trim()
    
                # If the input is null or empty, prompt again
                if ([string]::IsNullOrEmpty($UserPath)) {
                    Write-Host "[$timestamp] - [INFO]   - Directory path cannot be empty. Please enter in a new path."
                    $ValidPath = $false
                }
                # If the path is valid, create the subfolder
                elseif (Test-LoggingPath -PathToTest $UserPath) {
                    $Folder = New-LoggingFolder -RootPath $UserPath
                    $ValidPath = $true
                }
                # If the path is invalid, prompt again
                else {
                    Write-Information "[$timestamp] - [ERROR]  - Path not a valid directory: $UserPath"
                    $ValidPath = $false
                }
            }
            While ($ValidPath -eq $false)
        }
        # If a value for Path is provided, validate it
        else {
            # If the provided path is valid, create the subfolder
            if (Test-LoggingPath -PathToTest $Path) {
                $Folder = New-LoggingFolder -RootPath $Path
            }
            # If the provided path fails validation, stop the process
            else {
                Write-Error "[$timestamp] - [ERROR]  - Provided path is not a valid directory: $Path"
            }
        }
    
        Return $Folder
    }
    Function New-ApplicationInsight {
        [CmdletBinding(SupportsShouldProcess)]
        param()
        # Initialize Application Insights client
        $insightkey = "b69ffd8b-4569-497c-8ee7-b71b8257390e"
        if ($Null -eq $Client) {
            Out-LogFile "Initializing Application Insights" -Action
            $Client = New-AIClient -key $insightkey
        }
    }

    ### Main ###
    $InformationPreference = "Continue"

    if (($null -eq (Get-Variable -Name Hawk -ErrorAction SilentlyContinue)) -or ($Force -eq $true) -or ($null -eq $Hawk)) {

        Write-HawkBanner
        
        # Create the global $Hawk variable immediately with minimal properties
        $Global:Hawk = [PSCustomObject]@{
            FilePath       = $null  # Will be set shortly
            DaysToLookBack = $null
            StartDate      = $null
            EndDate        = $null
            WhenCreated    = $null
        }

        # Set up the file path first, before any other operations
        if ([string]::IsNullOrEmpty($FilePath)) {
            # Suppress Graph connection output during initial path setup
            $Hawk.FilePath = Set-LoggingPath -ErrorAction Stop
        }
        else {
            $Hawk.FilePath = Set-LoggingPath -path $FilePath -ErrorAction Stop 2>$null
        }

        # Now that FilePath is set, we can use Out-LogFile
        Out-LogFile "Hawk output directory created at: $($Hawk.FilePath)" -Information
        
        # Setup Application insights
        Out-LogFile "Setting up Application Insights" -Action
        New-ApplicationInsight

        ### Checking for Updates ###
        # If we are skipping the update log it
        if ($SkipUpdate) {
            Out-LogFile -string "Skipping Update Check" -Information
        }
        # Check to see if there is an Update for Hawk
        else {
            Update-HawkModule
        }

        # Test Graph connection
        Out-LogFile "Testing Graph Connection" -Action

        Test-GraphConnection

        try {
            $LicenseInfo = Test-LicenseType
            $MaxDaysToGoBack = $LicenseInfo.RetentionPeriod
            $LicenseType = $LicenseInfo.LicenseType

            Out-LogFile -string "Detecting M365 license type to determine maximum log retention period" -action
            Out-LogFile -string "M365 License type detected: $LicenseType" -Information
            Out-LogFile -string "Max log retention: $MaxDaysToGoBack days" -action -NoNewLine

        } catch {
            Out-LogFile -string "Failed to detect license type. Max days of log retention is unknown." -Information
            $MaxDaysToGoBack = 90
            $LicenseType = "Unknown"
        }

        # Ensure MaxDaysToGoBack does not exceed 365 days
        if ($MaxDaysToGoBack -gt 365) { $MaxDaysToGoBack = 365 }

        # Start date validation: Add check for negative numbers
        while ($null -eq $StartDate) {
            Write-Output "`n"
            Out-LogFile "Please specify the first day of the search window:" -isPrompt
            Out-LogFile " Enter a number of days to go back (1-$MaxDaysToGoBack)" -isPrompt 
            Out-LogFile " OR enter a date in MM/DD/YYYY format" -isPrompt
            Out-LogFile " Default is 90 days back: " -isPrompt -NoNewLine
            $StartRead = (Read-Host).Trim()

            # Determine if input is a valid date
            if ($null -eq ($StartRead -as [DateTime])) {
                #### Not a DateTime ####
                if ([string]::IsNullOrEmpty($StartRead)) {
                    $StartRead = 90
                }
                
                # Validate input is a positive number
                if ($StartRead -match '^\-') {
                    Out-LogFile -string "Please enter a positive number of days." -isError
                    continue
                }

                # Validate numeric value
                if ($StartRead -notmatch '^\d+$') {
                    Out-LogFile -string "Please enter a valid number of days." -isError
                    continue
                }

                # Validate the entered days back
                if ($StartRead -gt $MaxDaysToGoBack) {
                    Out-LogFile -string "You have entered a time frame greater than your license allows ($MaxDaysToGoBack days)." -isWarning
                    Out-LogFile "Press ENTER to proceed or type 'R' to re-enter the value: " -isPrompt -NoNewLine
                    $Proceed = (Read-Host).Trim()
                    if ($Proceed -eq 'R') { continue }
                }

                if ($StartRead -gt 365) {
                    Out-LogFile -string "Log retention cannot exceed 365 days. Setting retention to 365 days." -isWarning
                    $StartRead = 365
                }

<<<<<<< HEAD
                # Calculate start date
                [DateTime]$StartDate = ((Get-Date).ToUniversalTime().AddDays(-$StartRead)).Date
                Write-Output ""
                Out-LogFile -string "Start date set to: $StartDate [UTC]" -Information
=======
                # Calculate our startdate setting it to midnight UTC
                [DateTime]$StartDate = ((Get-Date).ToUniversalTime().AddDays(-$StartRead)).Date
                Write-Information ("Start Date (UTC): " + $StartDate + "")
>>>>>>> 71bdea2d
            }
            # Handle DateTime input
            elseif (!($null -eq ($StartRead -as [DateTime]))) {
                [DateTime]$StartDate = (Get-Date $StartRead).ToUniversalTime().Date

<<<<<<< HEAD
                # Validate the date
                if ($StartDate -gt (Get-Date).ToUniversalTime()) {
                    Out-LogFile -string "Start date cannot be in the future." -isError
                    $StartDate = $null
                    continue
                }

                if ($StartDate -lt ((Get-Date).ToUniversalTime().AddDays(-$MaxDaysToGoBack))) {
                    Out-LogFile -string "The date entered exceeds your license retention period of $MaxDaysToGoBack days." -isWarning
                    Out-LogFile "Press ENTER to proceed or type 'R' to re-enter the date:" -isPrompt -NoNewLine
                    $Proceed = (Read-Host).Trim()
                    if ($Proceed -eq 'R') { $StartDate = $null; continue }
                }

                if ($StartDate -lt ((Get-Date).ToUniversalTime().AddDays(-365))) {
                    Out-LogFile -string "The date cannot exceed 365 days. Setting to the maximum limit of 365 days." -isWarning
                    [DateTime]$StartDate = ((Get-Date).ToUniversalTime().AddDays(-365)).Date
=======
                # Convert the input to a UTC date time object
                [DateTime]$StartDate = (Get-Date $StartRead).ToUniversalTime().Date

                # Test to make sure the date time is > 90 and < today
                if ($StartDate -ge ((Get-date).ToUniversalTime().AddDays(-90).Date) -and ($StartDate -le (Get-Date).ToUniversalTime().Date)) {
                    #Valid Date do nothing
                }
                else {
                    Write-Information ("Date provided beyond acceptable range of 90 days.")
                    Write-Information ("Setting date to default of Today - 90 days.")
                    [DateTime]$StartDate = ((Get-Date).ToUniversalTime().AddDays(-90)).Date
>>>>>>> 71bdea2d
                }

                Out-LogFile -string "Start Date (UTC): $StartDate" -Information
            }
            else {
                Out-LogFile -string "Invalid date information provided. Could not determine if this was a date or an integer." -isError
                $StartDate = $null
                continue
            }
        }

<<<<<<< HEAD
        # End date logic with enhanced validation
        while ($null -eq $EndDate) {
            Write-Output "`n"
            Out-LogFile "Please specify the last day of the search window:" -isPrompt
            Out-LogFile " Enter a number of days to go back from today (1-365)" -isPrompt
            Out-LogFile " OR enter a specific date in MM/DD/YYYY format" -isPrompt
            Out-LogFile " Default is today's date:" -isPrompt -NoNewLine
            $EndRead = (Read-Host).Trim()

            # End date validation
            if ($null -eq ($EndRead -as [DateTime])) {
                if ([string]::IsNullOrEmpty($EndRead)) {
                    [DateTime]$tempEndDate = (Get-Date).ToUniversalTime().Date
                }
                else {
                    # Validate input is a positive number
                    if ($EndRead -match '^\-') {
                        Out-LogFile -string "Please enter a positive number of days." -isError
                        continue
                    }

                    # Validate numeric value
                    if ($EndRead -notmatch '^\d+$') {
                        Out-LogFile -string "Please enter a valid number of days." -isError
                        continue
                    }

                    Out-LogFile -string "End Date (UTC): $EndRead days." -Information
                    [DateTime]$tempEndDate = ((Get-Date).ToUniversalTime().AddDays(-($EndRead - 1))).Date
                }

                if ($StartDate -gt $tempEndDate) {
                    Out-LogFile -string "End date must be more recent than start date ($StartDate)." -isError
                    continue
=======
        if ($null -eq $EndDate) {
            # Read in the end date
            $EndRead = Read-Host "`nPlease Enter Last Day of Search Window (1-90, date, Default Today)"

            # Determine if the input was a date time
            # True means it was NOT a datetime
            if ($Null -eq ($EndRead -as [DateTime])) {
                #### Not a Date time ####

                # if we have a null entry (just hit enter) then set startread to the default of today
                if ([string]::IsNullOrEmpty($EndRead)) {
                    [DateTime]$EndDate = ((Get-Date).ToUniversalTime().AddDays(1)).Date
                }
                else {
                    # Calculate our enddate setting it to midnight UTC
                    Write-Information ("End Date (UTC): " + $EndRead + " days.")
                    # Subtract 1 from the EndRead entry so that we get one day less for the purpose of how searching works with times
                    [DateTime]$EndDate = ((Get-Date).ToUniversalTime().AddDays( - ($EndRead - 1))).Date
                }

                # Validate that the start date is further back in time than the end date
                if ($StartDate -gt $EndDate) {
                    Write-Error "StartDate Cannot be More Recent than EndDate" -ErrorAction Stop
                }
                else {
                    Write-Information ("End Date (UTC): " + $EndDate + "`n")
>>>>>>> 71bdea2d
                }
                
                $EndDate = $tempEndDate
                Write-Output ""
                Out-LogFile -string "End date set to: $EndDate [UTC]`n" -Information
            }
            elseif (!($null -eq ($EndRead -as [DateTime]))) {
<<<<<<< HEAD
                [DateTime]$tempEndDate = (Get-Date $EndRead).ToUniversalTime().Date

                if ($StartDate -gt $tempEndDate) {
                    Out-LogFile -string "End date must be more recent than start date ($StartDate)." -isError
                    continue
                }
                elseif ($tempEndDate -gt ((Get-Date).ToUniversalTime().AddDays(1))) {
                    Out-LogFile -string "EndDate too far in the future. Setting EndDate to today." -isWarning
                    $tempEndDate = (Get-Date).ToUniversalTime().Date
                }

                $EndDate = $tempEndDate
                Out-LogFile -string "End date set to: $EndDate [UTC]`n" -Information
=======
                #### DATE TIME Provided ####

                # Convert the input to a UTC date time object
                [DateTime]$EndDate = ((Get-Date $EndRead).ToUniversalTime().AddDays(1)).Date

                # Test to make sure the end date is newer than the start date
                if ($StartDate -gt $EndDate) {
                    Write-Information "EndDate Selected was older than start date."
                    Write-Information "Setting EndDate to today."
                    [DateTime]$EndDate = ((Get-Date).ToUniversalTime().AddDays(1)).Date
                }
                elseif ($EndDate -gt (Get-Date).ToUniversalTime().AddDays(2)) {
                    Write-Information "EndDate too far in the future."
                    Write-Information "Setting EndDate to Today."
                    [DateTime]$EndDate = ((Get-Date).ToUniversalTime().AddDays(1)).Date
                }

                Write-Information ("End Date (UTC): " + $EndDate + "`n")
>>>>>>> 71bdea2d
            }
            else {
                Out-LogFile -string "Invalid date information provided. Could not determine if this was a date or an integer." -isError
                continue
            }
        }
        # End date logic remains unchanged
        if ($null -eq $EndDate) {
            Write-Output "`n"
            Out-LogFile "Please specify the last day of the search window:" -isPrompt
            Out-LogFile " Enter a number of days to go back from today (1-365)" -isPrompt
            Out-LogFile " OR enter a specific date in MM/DD/YYYY format" -isPrompt
            Out-LogFile " Default is today's date:" -isPrompt -NoNewLine
            $EndRead = (Read-Host).Trim()            

            # End date validation
            if ($null -eq ($EndRead -as [DateTime])) {
                if ([string]::IsNullOrEmpty($EndRead)) {
                    [DateTime]$EndDate = (Get-Date).ToUniversalTime().Date
                } else {
                    Out-LogFile -string "End Date (UTC): $EndRead days." -Information
                    [DateTime]$EndDate = ((Get-Date).ToUniversalTime().AddDays(-($EndRead - 1))).Date
                }

                if ($StartDate -gt $EndDate) {
                    Out-LogFile -string "StartDate cannot be more recent than EndDate" -isError
                } else {
                    Write-Output ""
                    Out-LogFile -string "End date set to: $EndDate [UTC]`n" -Information
                }
            } elseif (!($null -eq ($EndRead -as [DateTime]))) {
                [DateTime]$EndDate = (Get-Date $EndRead).ToUniversalTime().Date

                if ($StartDate -gt $EndDate) {
                    Out-LogFile -string "EndDate is earlier than StartDate. Setting EndDate to today." -isWarning
                    [DateTime]$EndDate = (Get-Date).ToUniversalTime().Date
                } elseif ($EndDate -gt ((Get-Date).ToUniversalTime().AddDays(1))) {
                    Out-LogFile -string "EndDate too far in the future. Setting EndDate to today." -isWarning
                    [DateTime]$EndDate = (Get-Date).ToUniversalTime().Date
                }

                Out-LogFile -string "End date set to: $EndDate [UTC]`n" -Information
            } else {
                Out-LogFile -string "Invalid date information provided. Could not determine if this was a date or an integer." -isError
            }
        }

        # Configuration Example, currently not used
        #TODO: Implement Configuration system across entire project
        Set-PSFConfig -Module 'Hawk' -Name 'DaysToLookBack' -Value $Days -PassThru | Register-PSFConfig
        if ($OutputPath) {
            Set-PSFConfig -Module 'Hawk' -Name 'FilePath' -Value $OutputPath -PassThru | Register-PSFConfig
        }

<<<<<<< HEAD
        # Continue populating the Hawk object with other properties
        $Hawk.DaysToLookBack = $Days
        $Hawk.StartDate = $StartDate
        $Hawk.EndDate = $EndDate
        $Hawk.WhenCreated = (Get-Date).ToUniversalTime().ToString("g")

        Write-HawkConfigurationComplete -Hawk $Hawk 

=======
        #TODO: Discard below once migration to configuration is completed
        $Output = [PSCustomObject]@{
            FilePath             = $OutputPath
            DaysToLookBack       = $Days
            StartDate           = $StartDate
            EndDate             = $EndDate
            AdvancedAzureLicense = $AdvancedAzureLicense
            WhenCreated         = (Get-Date).ToUniversalTime().ToString("g")
        }

        # Create the script hawk variable
        Write-Information "Setting up Script Hawk environment variable`n"
        New-Variable -Name Hawk -Scope Script -value $Output -Force
        Out-LogFile "Script Variable Configured" -Information
        Out-LogFile ("Hawk Version: " + (Get-Module Hawk).version) -Information
        
        # Print each property of $Hawk on its own line
        foreach ($prop in $Hawk.PSObject.Properties) {
            # If the property value is $null or an empty string, display "N/A"
            $value = if ($null -eq $prop.Value -or [string]::IsNullOrEmpty($prop.Value.ToString())) {
                "N/A"
            } else {
                $prop.Value
            }
        
            Out-LogFile ("{0} = {1}" -f $prop.Name, $value) -Information
        }
>>>>>>> 71bdea2d
    }
    else {
        Out-LogFile -string "Valid Hawk Object already exists no actions will be taken." -Information
    }
}<|MERGE_RESOLUTION|>--- conflicted
+++ resolved
@@ -90,8 +90,7 @@
     Function New-LoggingFolder {
         [CmdletBinding(SupportsShouldProcess)]
         param([string]$RootPath)
-<<<<<<< HEAD
-    
+   
         # Get the current timestamp in the format yyyy-MM-dd HH:mm:ssZ
         $timestamp = (Get-Date).ToUniversalTime().ToString("yyyy-MM-dd HH:mm:ss'Z'")
     
@@ -123,19 +122,7 @@
             }
     
             Return $FullOutputPath
-=======
-
-        # Create a folder ID based on UTC date
-        [string]$TenantName = (Get-MGDomain | Where-Object { $_.isDefault }).ID
-        [string]$FolderID = "Hawk_" + $TenantName.Substring(0, $TenantName.IndexOf('.')) + "_" + (Get-Date).ToUniversalTime().ToString("yyyyMMdd_HHmm")
-
-        # Add that ID to the given path
-        $FullOutputPath = Join-Path $RootPath $FolderID
-
-        # Just in case we run this twice in a min lets not throw an error
-        if (Test-Path $FullOutputPath) {
-            Write-Information "Path Exists"
->>>>>>> 71bdea2d
+
         }
         catch {
             # If it fails at any point, display an error message
@@ -306,22 +293,16 @@
                     $StartRead = 365
                 }
 
-<<<<<<< HEAD
                 # Calculate start date
                 [DateTime]$StartDate = ((Get-Date).ToUniversalTime().AddDays(-$StartRead)).Date
                 Write-Output ""
                 Out-LogFile -string "Start date set to: $StartDate [UTC]" -Information
-=======
-                # Calculate our startdate setting it to midnight UTC
-                [DateTime]$StartDate = ((Get-Date).ToUniversalTime().AddDays(-$StartRead)).Date
-                Write-Information ("Start Date (UTC): " + $StartDate + "")
->>>>>>> 71bdea2d
+
             }
             # Handle DateTime input
             elseif (!($null -eq ($StartRead -as [DateTime]))) {
                 [DateTime]$StartDate = (Get-Date $StartRead).ToUniversalTime().Date
 
-<<<<<<< HEAD
                 # Validate the date
                 if ($StartDate -gt (Get-Date).ToUniversalTime()) {
                     Out-LogFile -string "Start date cannot be in the future." -isError
@@ -339,19 +320,7 @@
                 if ($StartDate -lt ((Get-Date).ToUniversalTime().AddDays(-365))) {
                     Out-LogFile -string "The date cannot exceed 365 days. Setting to the maximum limit of 365 days." -isWarning
                     [DateTime]$StartDate = ((Get-Date).ToUniversalTime().AddDays(-365)).Date
-=======
-                # Convert the input to a UTC date time object
-                [DateTime]$StartDate = (Get-Date $StartRead).ToUniversalTime().Date
-
-                # Test to make sure the date time is > 90 and < today
-                if ($StartDate -ge ((Get-date).ToUniversalTime().AddDays(-90).Date) -and ($StartDate -le (Get-Date).ToUniversalTime().Date)) {
-                    #Valid Date do nothing
-                }
-                else {
-                    Write-Information ("Date provided beyond acceptable range of 90 days.")
-                    Write-Information ("Setting date to default of Today - 90 days.")
-                    [DateTime]$StartDate = ((Get-Date).ToUniversalTime().AddDays(-90)).Date
->>>>>>> 71bdea2d
+
                 }
 
                 Out-LogFile -string "Start Date (UTC): $StartDate" -Information
@@ -363,7 +332,6 @@
             }
         }
 
-<<<<<<< HEAD
         # End date logic with enhanced validation
         while ($null -eq $EndDate) {
             Write-Output "`n"
@@ -398,34 +366,6 @@
                 if ($StartDate -gt $tempEndDate) {
                     Out-LogFile -string "End date must be more recent than start date ($StartDate)." -isError
                     continue
-=======
-        if ($null -eq $EndDate) {
-            # Read in the end date
-            $EndRead = Read-Host "`nPlease Enter Last Day of Search Window (1-90, date, Default Today)"
-
-            # Determine if the input was a date time
-            # True means it was NOT a datetime
-            if ($Null -eq ($EndRead -as [DateTime])) {
-                #### Not a Date time ####
-
-                # if we have a null entry (just hit enter) then set startread to the default of today
-                if ([string]::IsNullOrEmpty($EndRead)) {
-                    [DateTime]$EndDate = ((Get-Date).ToUniversalTime().AddDays(1)).Date
-                }
-                else {
-                    # Calculate our enddate setting it to midnight UTC
-                    Write-Information ("End Date (UTC): " + $EndRead + " days.")
-                    # Subtract 1 from the EndRead entry so that we get one day less for the purpose of how searching works with times
-                    [DateTime]$EndDate = ((Get-Date).ToUniversalTime().AddDays( - ($EndRead - 1))).Date
-                }
-
-                # Validate that the start date is further back in time than the end date
-                if ($StartDate -gt $EndDate) {
-                    Write-Error "StartDate Cannot be More Recent than EndDate" -ErrorAction Stop
-                }
-                else {
-                    Write-Information ("End Date (UTC): " + $EndDate + "`n")
->>>>>>> 71bdea2d
                 }
                 
                 $EndDate = $tempEndDate
@@ -433,7 +373,7 @@
                 Out-LogFile -string "End date set to: $EndDate [UTC]`n" -Information
             }
             elseif (!($null -eq ($EndRead -as [DateTime]))) {
-<<<<<<< HEAD
+
                 [DateTime]$tempEndDate = (Get-Date $EndRead).ToUniversalTime().Date
 
                 if ($StartDate -gt $tempEndDate) {
@@ -447,26 +387,6 @@
 
                 $EndDate = $tempEndDate
                 Out-LogFile -string "End date set to: $EndDate [UTC]`n" -Information
-=======
-                #### DATE TIME Provided ####
-
-                # Convert the input to a UTC date time object
-                [DateTime]$EndDate = ((Get-Date $EndRead).ToUniversalTime().AddDays(1)).Date
-
-                # Test to make sure the end date is newer than the start date
-                if ($StartDate -gt $EndDate) {
-                    Write-Information "EndDate Selected was older than start date."
-                    Write-Information "Setting EndDate to today."
-                    [DateTime]$EndDate = ((Get-Date).ToUniversalTime().AddDays(1)).Date
-                }
-                elseif ($EndDate -gt (Get-Date).ToUniversalTime().AddDays(2)) {
-                    Write-Information "EndDate too far in the future."
-                    Write-Information "Setting EndDate to Today."
-                    [DateTime]$EndDate = ((Get-Date).ToUniversalTime().AddDays(1)).Date
-                }
-
-                Write-Information ("End Date (UTC): " + $EndDate + "`n")
->>>>>>> 71bdea2d
             }
             else {
                 Out-LogFile -string "Invalid date information provided. Could not determine if this was a date or an integer." -isError
@@ -521,7 +441,6 @@
             Set-PSFConfig -Module 'Hawk' -Name 'FilePath' -Value $OutputPath -PassThru | Register-PSFConfig
         }
 
-<<<<<<< HEAD
         # Continue populating the Hawk object with other properties
         $Hawk.DaysToLookBack = $Days
         $Hawk.StartDate = $StartDate
@@ -530,35 +449,7 @@
 
         Write-HawkConfigurationComplete -Hawk $Hawk 
 
-=======
-        #TODO: Discard below once migration to configuration is completed
-        $Output = [PSCustomObject]@{
-            FilePath             = $OutputPath
-            DaysToLookBack       = $Days
-            StartDate           = $StartDate
-            EndDate             = $EndDate
-            AdvancedAzureLicense = $AdvancedAzureLicense
-            WhenCreated         = (Get-Date).ToUniversalTime().ToString("g")
-        }
-
-        # Create the script hawk variable
-        Write-Information "Setting up Script Hawk environment variable`n"
-        New-Variable -Name Hawk -Scope Script -value $Output -Force
-        Out-LogFile "Script Variable Configured" -Information
-        Out-LogFile ("Hawk Version: " + (Get-Module Hawk).version) -Information
-        
-        # Print each property of $Hawk on its own line
-        foreach ($prop in $Hawk.PSObject.Properties) {
-            # If the property value is $null or an empty string, display "N/A"
-            $value = if ($null -eq $prop.Value -or [string]::IsNullOrEmpty($prop.Value.ToString())) {
-                "N/A"
-            } else {
-                $prop.Value
-            }
-        
-            Out-LogFile ("{0} = {1}" -f $prop.Name, $value) -Information
-        }
->>>>>>> 71bdea2d
+
     }
     else {
         Out-LogFile -string "Valid Hawk Object already exists no actions will be taken." -Information
