--- conflicted
+++ resolved
@@ -96,7 +96,4 @@
 - Added functionality to expand detect M365 license type to determine max log retention time
 - Added ability to expand search up to 365 days
 - Added search of mail items accessed to the User Investigation (Get-HawkUserMailItemsAccessed)
-<<<<<<< HEAD
-=======
-- Add ability to pass command line arguments to Start-HawkUserInvestigation and Start-HawkTenantInvestigation
->>>>>>> c527b523
+- Add ability to pass command line arguments to Start-HawkUserInvestigation and Start-HawkTenantInvestigation