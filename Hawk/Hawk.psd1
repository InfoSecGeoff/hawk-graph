--- conflicted
+++ resolved
@@ -31,13 +31,10 @@
 		@{ModuleName = 'PSFramework'; ModuleVersion = '1.4.150'},
 		@{ModuleName = 'PSAppInsights'; ModuleVersion = '0.9.6'},
 		@{ModuleName = 'ExchangeOnlineManagement'; ModuleVersion = '3.0.0'},
+		@{ModuleName = 'ExchangeOnlineManagement'; ModuleVersion = '3.0.0'},
 		@{ModuleName = 'RobustCloudCommand'; ModuleVersion = '2.0.1'},
-<<<<<<< HEAD
 		@{ModuleName = 'MSOnline'; ModuleVersion = '1.1.183.17' },
 		@{ModuleName = 'AzureAD'; ModuleVersion = '2.0.2.140'}
-=======
-		@{ModuleName = 'AzureAD'; ModuleVersion = '2.0.2.130'}
->>>>>>> 44bb8330
 	)
 
 	# Assemblies that must be loaded prior to importing this module
