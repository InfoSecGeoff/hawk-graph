on:
  push:
    branches:
      - master
<<<<<<< HEAD
=======

>>>>>>> 992de674
jobs:
  build:
    runs-on: windows-2019

    steps:
      - uses: actions/checkout@v1
      - name: Install Prerequisites
        run: .\build\vsts-prerequisites.ps1
        shell: powershell
      - name: Validate
        run: .\build\vsts-validate.ps1
        shell: powershell
      - name: Build
        run: .\build\vsts-build.ps1 -ApiKey $env:APIKEY
        shell: powershell
        env:
          APIKEY: ${{ secrets.ApiKey }}<|MERGE_RESOLUTION|>--- conflicted
+++ resolved
@@ -2,10 +2,7 @@
   push:
     branches:
       - master
-<<<<<<< HEAD
-=======
 
->>>>>>> 992de674
 jobs:
   build:
     runs-on: windows-2019
